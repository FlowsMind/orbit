--- conflicted
+++ resolved
@@ -18,20 +18,13 @@
 
 # -- Project information -----------------------------------------------------
 
-<<<<<<< HEAD
 project = 'orbit'
-=======
-project = 'orbit-ml'
->>>>>>> 3c07eb5a
 copyright = '2020, Edwin Ng, Steve Yang, Huigang Chen, Zhishi Wang'
 author = 'Edwin Ng, Steve Yang, Huigang Chen, Zhishi Wang'
 
 # The full version, including alpha/beta/rc tags
-<<<<<<< HEAD
 release = orbit.__version__
-=======
-release = '1.0.4'
->>>>>>> 3c07eb5a
+
 
 # -- General configuration ---------------------------------------------------
 
